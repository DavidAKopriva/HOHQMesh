--- conflicted
+++ resolved
@@ -107,7 +107,6 @@
 !
          CALL project % initWithDictionary( projectDict )
          CALL trapExceptions !Abort on fatal exceptions
-<<<<<<< HEAD
          
          controlDict      => project % control3DDict
          
@@ -123,21 +122,6 @@
             END IF 
             CALL trapExceptions !Abort on fatal exceptions
          END IF 
-=======
-
-         obj              => projectDict % objectForKey(key = "CONTROL_INPUT")
-         controlDict      => valueDictionaryFromObject(obj)
-
-         shouldGenerate3D = shouldGenerate3DMesh(controlDict = controlDict)
-         IF ( shouldGenerate3D )     THEN
-            obj            => projectDict % objectForKey(key = "MODEL")
-            modelDict      => valueDictionaryFromObject(obj)
-            CALL modelDict % retain()
-            CALL Check3DMeshParametersIntegrity(controlDict, modelDict)
-            CALL releaseFTValueDictionary(modelDict)
-         END IF
-         CALL trapExceptions !Abort on fatal exceptions
->>>>>>> 375ac983
 !
 !        -----------------
 !        Generate the mesh
