--- conflicted
+++ resolved
@@ -301,11 +301,7 @@
          INTEGER                               :: statsFileUnit, k
          CLASS(FTObject)             , POINTER :: obj => NULL()
          CLASS(SMElement)            , POINTER :: e   => NULL()
-<<<<<<< HEAD
-         INTEGER, EXTERNAL        :: UnusedUnit
-=======
          INTEGER, EXTERNAL                     :: UnusedUnit
->>>>>>> 60613a1e
          
          statsFileUnit = UnusedUnit()
          OPEN(FILE = statsFileName, UNIT = statsFileUnit)
